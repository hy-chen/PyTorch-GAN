"""
StarGAN (CelebA)
The dataset can be downloaded from: https://www.dropbox.com/sh/8oqt9vytwxb3s4r/AADIKlz8PR9zr6Y20qbkunrba/Img/img_align_celeba.zip?dl=0
And the annotations: https://www.dropbox.com/sh/8oqt9vytwxb3s4r/AAA8YmAHNNU6BEfWMPMfM6r9a/Anno?dl=0&preview=list_attr_celeba.txt
Instructions on running the script:
1. Download the dataset and annotations from the provided link
2. Copy 'list_attr_celeba.txt' to folder 'img_align_celeba'
2. Save the folder 'img_align_celeba' to '../../data/'
4. Run the script by 'python3 stargan.py'
"""


import argparse
import os
import numpy as np
import math
import itertools
import time
import datetime
import sys

import torchvision.transforms as transforms
from torchvision.utils import save_image

from torch.utils.data import DataLoader
from torchvision import datasets
from torch.autograd import Variable
import torch.autograd as autograd

from models import *
from datasets import *

import torch.nn as nn
import torch.nn.functional as F
import torch

os.makedirs('images', exist_ok=True)
os.makedirs('saved_models', exist_ok=True)

parser = argparse.ArgumentParser()
parser.add_argument('--epoch', type=int, default=0, help='epoch to start training from')
parser.add_argument('--n_epochs', type=int, default=200, help='number of epochs of training')
parser.add_argument('--dataset_name', type=str, default="img_align_celeba", help='name of the dataset')
parser.add_argument('--batch_size', type=int, default=16, help='size of the batches')
parser.add_argument('--lr', type=float, default=0.0002, help='adam: learning rate')
parser.add_argument('--b1', type=float, default=0.5, help='adam: decay of first order momentum of gradient')
parser.add_argument('--b2', type=float, default=0.999, help='adam: decay of first order momentum of gradient')
parser.add_argument('--decay_epoch', type=int, default=100, help='epoch from which to start lr decay')
parser.add_argument('--n_cpu', type=int, default=8, help='number of cpu threads to use during batch generation')
parser.add_argument('--img_height', type=int, default=128, help='size of image height')
parser.add_argument('--img_width', type=int, default=128, help='size of image width')
parser.add_argument('--channels', type=int, default=3, help='number of image channels')
parser.add_argument('--sample_interval', type=int, default=400, help='interval between sampling of images from generators')
parser.add_argument('--checkpoint_interval', type=int, default=-1, help='interval between model checkpoints')
parser.add_argument('--residual_blocks', type=int, default=6, help='number of residual blocks in generator')
parser.add_argument('--selected_attrs', '--list', nargs='+', help='selected attributes for the CelebA dataset',
                        default=['Black_Hair', 'Blond_Hair', 'Brown_Hair', 'Male', 'Young'])
parser.add_argument('--n_critic', type=int, default=5, help='number of training iterations for WGAN discriminator')
opt = parser.parse_args()
print(opt)

def weights_init_normal(m):
    classname = m.__class__.__name__
    if classname.find('Conv') != -1:
        torch.nn.init.normal_(m.weight.data, 0.0, 0.02)

c_dim = len(opt.selected_attrs)
img_shape = (opt.channels, opt.img_height, opt.img_width)

cuda = True if torch.cuda.is_available() else False

# Loss functions
criterion_cycle = torch.nn.L1Loss()

def criterion_cls(logit, target):
    return F.binary_cross_entropy_with_logits(logit, target, size_average=False) / logit.size(0)

# Loss weights
lambda_cls = 1
lambda_rec = 10
lambda_gp = 10

# Initialize generator and discriminator
generator = GeneratorResNet(img_shape=img_shape, res_blocks=opt.residual_blocks, c_dim=c_dim)
discriminator = Discriminator(img_shape=img_shape, c_dim=c_dim)

if cuda:
    generator = generator.cuda()
    discriminator = discriminator.cuda()
    criterion_cycle.cuda()

if opt.epoch != 0:
    # Load pretrained models
    generator.load_state_dict(torch.load('saved_models/generator_%d.pth'))
    discriminator.load_state_dict(torch.load('saved_models/discriminator_%d.pth'))
else:
    generator.apply(weights_init_normal)
    discriminator.apply(weights_init_normal)
# Optimizers
optimizer_G = torch.optim.Adam(generator.parameters(), lr=opt.lr, betas=(opt.b1, opt.b2))
optimizer_D = torch.optim.Adam(discriminator.parameters(), lr=opt.lr, betas=(opt.b1, opt.b2))

# Configure dataloaders
train_transforms = [transforms.Resize(int(1.12*opt.img_height), Image.BICUBIC),
                    transforms.RandomCrop(opt.img_height),
                    transforms.RandomHorizontalFlip(),
                    transforms.ToTensor(),
                    transforms.Normalize((0.5,0.5,0.5), (0.5,0.5,0.5)) ]

dataloader = DataLoader(CelebADataset("../../data/%s" % opt.dataset_name, transforms_=train_transforms, mode='train', attributes=opt.selected_attrs),
                        batch_size=opt.batch_size, shuffle=True, num_workers=opt.n_cpu)

val_transforms = [  transforms.Resize((opt.img_height, opt.img_width), Image.BICUBIC),
                    transforms.ToTensor(),
                    transforms.Normalize((0.5,0.5,0.5), (0.5,0.5,0.5)) ]

val_dataloader = DataLoader(CelebADataset("../../data/%s" % opt.dataset_name, transforms_=val_transforms, mode='val', attributes=opt.selected_attrs),
                        batch_size=10, shuffle=True, num_workers=1)

# Tensor type
Tensor = torch.cuda.FloatTensor if cuda else torch.FloatTensor

def compute_gradient_penalty(D, real_samples, fake_samples):
    """Calculates the gradient penalty loss for WGAN GP"""
    # Random weight term for interpolation between real and fake samples
    alpha = Tensor(np.random.random((real_samples.size(0), 1, 1, 1)))
    # Get random interpolation between real and fake samples
    interpolates = (alpha * real_samples + ((1 - alpha) * fake_samples)).requires_grad_(True)
    d_interpolates, _ = D(interpolates)
    fake = Variable(Tensor(np.ones(d_interpolates.shape)), requires_grad=False)
    # Get gradient w.r.t. interpolates
    gradients = autograd.grad(outputs=d_interpolates, inputs=interpolates,
                              grad_outputs=fake, create_graph=True, retain_graph=True,
                              only_inputs=True)[0]
<<<<<<< HEAD

=======
>>>>>>> bfae5fc9
    gradients = gradients.view(gradients.size(0), -1)
    gradient_penalty = ((gradients.norm(2, dim=1) - 1) ** 2).mean()
    return gradient_penalty

label_changes = [
    ((0, 1), (1, 0), (2, 0)),   # Set to black hair
    ((0, 0), (1, 1), (2, 0)),   # Set to blonde hair
    ((0, 0), (1, 0), (2, 1)),   # Set to brown hair
    ((3, -1),),                 # Flip gender
    ((4, 0),)                   # Set to old
]

def sample_images(batches_done):
    """Saves a generated sample of domain translations"""
    val_imgs, val_labels = next(iter(val_dataloader))
    val_imgs = Variable(val_imgs.type(Tensor))
    val_labels = Variable(val_labels.type(Tensor))
    img_samples = None
    for i in range(10):
        img, label = val_imgs[i], val_labels[i]
        # Repeat for number of label changes
        imgs = img.repeat(c_dim, 1, 1, 1)
        labels = label.repeat(c_dim, 1)
        # Make changes to labels
        for sample_i, changes in enumerate(label_changes):
            for col, val in changes:
                labels[sample_i, col] = 1 - labels[sample_i, col] if val == -1 else val

        # Generate translations
        gen_imgs = generator(imgs, labels)
        # Concatenate images by width
        gen_imgs = torch.cat([x for x in gen_imgs.data], -1)
        img_sample = torch.cat((img.data, gen_imgs), -1)
        # Add as row to generated samples
        img_samples = img_sample if img_samples is None else torch.cat((img_samples, img_sample), -2)

    save_image(img_samples.view(1, *img_samples.shape), 'images/%s.png' % batches_done, normalize=True)


# ----------
#  Training
# ----------

saved_samples = []
start_time = time.time()
for epoch in range(opt.epoch, opt.n_epochs):
    for i, (imgs, labels) in enumerate(dataloader):

        # Model inputs
        imgs = Variable(imgs.type(Tensor))
        labels = Variable(labels.type(Tensor))

        # Sample labels as generator inputs
        sampled_c = Variable(Tensor(np.random.randint(0, 2, (imgs.size(0), c_dim))))
        # Generate fake batch of images
        fake_imgs = generator(imgs, sampled_c)

        # ---------------------
        #  Train Discriminator
        # ---------------------

        optimizer_D.zero_grad()

        # Real images
        real_validity, pred_cls = discriminator(imgs)
        # Fake images
        fake_validity, _ = discriminator(fake_imgs.detach())
        # Gradient penalty
        gradient_penalty = compute_gradient_penalty(discriminator, imgs.data, fake_imgs.data)
        # Adversarial loss
        loss_D_adv = - torch.mean(real_validity) + torch.mean(fake_validity) + lambda_gp * gradient_penalty
        # Classification loss
        loss_D_cls = criterion_cls(pred_cls, labels)
        # Total loss
        loss_D = loss_D_adv + lambda_cls * loss_D_cls

        loss_D.backward()
        optimizer_D.step()

        optimizer_G.zero_grad()

        # Every n_critic times update generator
        if i % opt.n_critic == 0:

            # -----------------
            #  Train Generator
            # -----------------

            # Translate and reconstruct image
            gen_imgs = generator(imgs, sampled_c)
            recov_imgs = generator(gen_imgs, labels)
            # Discriminator evaluates translated image
            fake_validity, pred_cls = discriminator(gen_imgs)
            # Adversarial loss
            loss_G_adv = - torch.mean(fake_validity)
            # Classification loss
            loss_G_cls = criterion_cls(pred_cls, sampled_c)
            # Reconstruction loss
            loss_G_rec = criterion_cycle(recov_imgs, imgs)
            # Total loss
            loss_G = loss_G_adv + lambda_cls * loss_G_cls + lambda_rec * loss_G_rec

            loss_G.backward()
            optimizer_G.step()

            # --------------
            #  Log Progress
            # --------------

            # Determine approximate time left
            batches_done = epoch * len(dataloader) + i
            batches_left = opt.n_epochs * len(dataloader) - batches_done
            time_left = datetime.timedelta(seconds=batches_left * (time.time() - start_time)/ (batches_done + 1))

            # Print log
            sys.stdout.write("\r[Epoch %d/%d] [Batch %d/%d] [D adv: %f, aux: %f] [G loss: %f, adv: %f, aux: %f, cycle: %f] ETA: %s" %
                                                            (epoch, opt.n_epochs,
                                                            i, len(dataloader),
                                                            loss_D_adv.item(), loss_D_cls.item(),
                                                            loss_G.item(), loss_G_adv.item(),
                                                            loss_G_cls.item(), loss_G_rec.item(),
                                                            time_left))

            # If at sample interval sample and save image
            if batches_done % opt.sample_interval == 0:
                sample_images(batches_done)


    if opt.checkpoint_interval != -1 and epoch % opt.checkpoint_interval == 0:
        # Save model checkpoints
        torch.save(generator.state_dict(), 'saved_models/generator_%d.pth' % epoch)
        torch.save(discriminator.state_dict(), 'saved_models/discriminator_%d.pth' % epoch)<|MERGE_RESOLUTION|>--- conflicted
+++ resolved
@@ -132,10 +132,6 @@
     gradients = autograd.grad(outputs=d_interpolates, inputs=interpolates,
                               grad_outputs=fake, create_graph=True, retain_graph=True,
                               only_inputs=True)[0]
-<<<<<<< HEAD
-
-=======
->>>>>>> bfae5fc9
     gradients = gradients.view(gradients.size(0), -1)
     gradient_penalty = ((gradients.norm(2, dim=1) - 1) ** 2).mean()
     return gradient_penalty
